--- conflicted
+++ resolved
@@ -85,18 +85,12 @@
         useful = false;
     }
 
-<<<<<<< HEAD
     // steam input, note the space
     if dev.name().unwrap_or("Microsoft X-Box 360 pad ").starts_with("Microsoft X-Box 360 pad ") {
         useful = false;
     }
 
     if !useful {
-=======
-    // ignore list:
-    if !has_key(&dev, Key::BTN_SOUTH) && !((has_key(&dev, Key::KEY_LEFTMETA) && dev.input_id().bus_type() == evdev::BusType::BUS_I8042))
-        || has_key(&dev, Key::BTN_TOUCH) || dev.name().unwrap_or("Microsoft X-Box 360 pad ").starts_with("Microsoft X-Box 360 pad ") { // steam input
->>>>>>> 8a165e06
         return Ok(());
     }
 
